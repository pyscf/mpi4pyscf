#!/usr/bin/env python
#
# Author: Qiming Sun <osirpt.sun@gmail.com>
#

'''
JK with discrete Fourier transformation
'''

import time
import numpy

from pyscf import lib
from pyscf.pbc import tools
from pyscf.pbc.df.df_jk import is_zero, gamma_point
from pyscf.pbc.df.df_jk import _format_dms, _format_kpts_band, _format_jks
from pyscf.pbc.dft import gen_grid
from pyscf.pbc.dft import numint

from mpi4pyscf.lib import logger
from mpi4pyscf.tools import mpi

comm = mpi.comm
rank = mpi.rank


@mpi.parallel_call
def get_j_kpts(mydf, dm_kpts, hermi=1, kpts=numpy.zeros((1,3)),
               kpts_band=None):
    mydf = _sync_mydf(mydf)
    cell = mydf.cell
    mesh = mydf.mesh

    dm_kpts = lib.asarray(dm_kpts, order='C')
    dms = _format_dms(dm_kpts, kpts)
    nset, nkpts, nao = dms.shape[:3]

    coulG = tools.get_coulG(cell, mesh=mesh)
    ngrids = len(coulG)

    vR = rhoR = numpy.zeros((nset,ngrids))
    for k, aoR in mydf.mpi_aoR_loop(mesh, kpts):
        for i in range(nset):
            rhoR[i] += numint.eval_rho(cell, aoR, dms[i,k])
    vR = rhoR = mpi.allreduce(rhoR)
    for i in range(nset):
        rhoR[i] *= 1./nkpts
        rhoG = tools.fft(rhoR[i], mesh)
        vG = coulG * rhoG
        vR[i] = tools.ifft(vG, mesh).real

    kpts_band, input_band = _format_kpts_band(kpts_band, kpts), kpts_band
    nband = len(kpts_band)
    weight = cell.vol / ngrids
    vj_kpts = numpy.zeros((nset,nband,nao,nao), dtype=numpy.complex128)
    for k, aoR in mydf.mpi_aoR_loop(mesh, kpts_band):
        for i in range(nset):
            vj_kpts[i,k] = weight * lib.dot(aoR.T.conj()*vR[i], aoR)

    vj_kpts = mpi.reduce(lib.asarray(vj_kpts))
    if gamma_point(kpts_band):
        vj_kpts = vj_kpts.real
    return _format_jks(vj_kpts, dm_kpts, input_band, kpts)

@mpi.parallel_call
def get_k_kpts(mydf, dm_kpts, hermi=1, kpts=numpy.zeros((1,3)),
               kpts_band=None, exxdiv=None):
    mydf = _sync_mydf(mydf)
    cell = mydf.cell
    mesh = mydf.mesh
    coords = cell.gen_uniform_grids(mesh)
    ngrids = coords.shape[0]

    kpts = numpy.asarray(kpts)
    dm_kpts = lib.asarray(dm_kpts, order='C')
    dms = _format_dms(dm_kpts, kpts)
    nset, nkpts, nao = dms.shape[:3]

    weight = 1./nkpts * (cell.vol/ngrids)

    kpts_band, input_band = _format_kpts_band(kpts_band, kpts), kpts_band
    nband = len(kpts_band)
    vk_kpts = numpy.zeros((nset,nband,nao,nao), dtype=numpy.complex128)

<<<<<<< HEAD
    for k2, ao_k2 in mydf.mpi_aoR_loop(mesh, kpts):
        kpt2 = kpts[k2]
        aoR_dms = [lib.dot(ao_k2, dms[i,k2]) for i in range(nset)]
        for k1, ao_k1 in mydf.aoR_loop(mesh, kpts_band):
            kpt1 = kpts_band[k1]
            vkR_k1k2 = get_vkR(mydf, cell, ao_k1, ao_k2, kpt1, kpt2,
                               coords, mesh, exxdiv)
=======
    max_memory = mydf.max_memory - lib.current_memory()[0]
    blksize = int(max(max_memory*1e6/16/2/ngs/nao, 1))
    vR_dm = numpy.empty((nset,nao,ngs), dtype=numpy.complex128)
    for k2, ao_k2 in mydf.mpi_aoR_loop(gs, kpts):
        kpt2 = kpts[k2]
        ao_dms = [lib.dot(dms[i,k2], ao_k2.conj().T) for i in range(nset)]

        for k1, ao_k1 in mydf.aoR_loop(gs, kpts_band):
            kpt1 = kpts_band[k1]
            mydf.exxdiv = exxdiv
            coulG = tools.get_coulG(cell, kpt2-kpt1, True, mydf, gs)
            if is_zero(kpt1-kpt2):
                expmikr = numpy.array(1.)
            else:
                expmikr = numpy.exp(-1j * numpy.dot(coords, kpt2-kpt1))[:,None]

            for p0, p1 in lib.prange(0, nao, blksize):
                rho1 = numpy.einsum('gi,gj->ijg', ao_k1[:,p0:p1].conj()*expmikr, ao_k2)
                vG = tools.fft(rho1.reshape(-1,ngs), gs)
                vG *= coulG
                vR = tools.ifft(vG, gs).reshape(p1-p0,nao,ngs)
                vG = None
                if vR_dm.dtype == numpy.double:
                    vR = vR.real
                for i in range(nset):
                    vR_dm[i,p0:p1] = numpy.einsum('ijg,jg->ig', vR, ao_dms[i])
                vR = None
            vR_dm *= expmikr.conj()

>>>>>>> 78dea642
            for i in range(nset):
                vk_kpts[i,k1] += weight * lib.dot(vR_dm[i], ao_k1)

    vk_kpts = mpi.reduce(lib.asarray(vk_kpts))
    if gamma_point(kpts_band) and gamma_point(kpts):
        vk_kpts = vk_kpts.real
    return _format_jks(vk_kpts, dm_kpts, input_band, kpts)


def get_jk(mydf, dm, hermi=1, kpt=numpy.zeros(3), kpt_band=None,
           with_j=True, with_k=True, exxdiv=None):
    dm = numpy.asarray(dm, order='C')
    vj = vk = None
    if with_j:
        vj = get_j(mydf, dm, hermi, kpt, kpt_band)
    if with_k:
        vk = get_k(mydf, dm, hermi, kpt, kpt_band, exxdiv)
    return vj, vk

def get_j(mydf, dm, hermi=1, kpt=numpy.zeros(3), kpt_band=None):
    dm = numpy.asarray(dm, order='C')
    nao = dm.shape[-1]
    dm_kpts = dm.reshape(-1,1,nao,nao)
    vj = get_j_kpts(mydf, dm_kpts, hermi, kpt.reshape(1,3), kpt_band)
    return vj.reshape(dm.shape)

def get_k(mydf, dm, hermi=1, kpt=numpy.zeros(3), kpt_band=None, exxdiv=None):
    dm = numpy.asarray(dm, order='C')
    nao = dm.shape[-1]
    dm_kpts = dm.reshape(-1,1,nao,nao)
    vk = get_k_kpts(mydf, dm_kpts, hermi, kpt.reshape(1,3), kpt_band, exxdiv)
    return vk.reshape(dm.shape)

def _sync_mydf(mydf):
    mydf.unpack_(comm.bcast(mydf.pack()))
    return mydf
<|MERGE_RESOLUTION|>--- conflicted
+++ resolved
@@ -82,26 +82,17 @@
     nband = len(kpts_band)
     vk_kpts = numpy.zeros((nset,nband,nao,nao), dtype=numpy.complex128)
 
-<<<<<<< HEAD
+    max_memory = mydf.max_memory - lib.current_memory()[0]
+    blksize = int(max(max_memory*1e6/16/2/ngrids/nao, 1))
+    vR_dm = numpy.empty((nset,nao,ngrids), dtype=numpy.complex128)
     for k2, ao_k2 in mydf.mpi_aoR_loop(mesh, kpts):
-        kpt2 = kpts[k2]
-        aoR_dms = [lib.dot(ao_k2, dms[i,k2]) for i in range(nset)]
-        for k1, ao_k1 in mydf.aoR_loop(mesh, kpts_band):
-            kpt1 = kpts_band[k1]
-            vkR_k1k2 = get_vkR(mydf, cell, ao_k1, ao_k2, kpt1, kpt2,
-                               coords, mesh, exxdiv)
-=======
-    max_memory = mydf.max_memory - lib.current_memory()[0]
-    blksize = int(max(max_memory*1e6/16/2/ngs/nao, 1))
-    vR_dm = numpy.empty((nset,nao,ngs), dtype=numpy.complex128)
-    for k2, ao_k2 in mydf.mpi_aoR_loop(gs, kpts):
         kpt2 = kpts[k2]
         ao_dms = [lib.dot(dms[i,k2], ao_k2.conj().T) for i in range(nset)]
 
-        for k1, ao_k1 in mydf.aoR_loop(gs, kpts_band):
+        for k1, ao_k1 in mydf.aoR_loop(mesh, kpts_band):
             kpt1 = kpts_band[k1]
             mydf.exxdiv = exxdiv
-            coulG = tools.get_coulG(cell, kpt2-kpt1, True, mydf, gs)
+            coulG = tools.get_coulG(cell, kpt2-kpt1, True, mydf, mesh)
             if is_zero(kpt1-kpt2):
                 expmikr = numpy.array(1.)
             else:
@@ -109,9 +100,9 @@
 
             for p0, p1 in lib.prange(0, nao, blksize):
                 rho1 = numpy.einsum('gi,gj->ijg', ao_k1[:,p0:p1].conj()*expmikr, ao_k2)
-                vG = tools.fft(rho1.reshape(-1,ngs), gs)
+                vG = tools.fft(rho1.reshape(-1,ngrids), mesh)
                 vG *= coulG
-                vR = tools.ifft(vG, gs).reshape(p1-p0,nao,ngs)
+                vR = tools.ifft(vG, mesh).reshape(p1-p0,nao,ngrids)
                 vG = None
                 if vR_dm.dtype == numpy.double:
                     vR = vR.real
@@ -120,7 +111,6 @@
                 vR = None
             vR_dm *= expmikr.conj()
 
->>>>>>> 78dea642
             for i in range(nset):
                 vk_kpts[i,k1] += weight * lib.dot(vR_dm[i], ao_k1)
 
